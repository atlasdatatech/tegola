package server

import (
	"encoding/json"
	"fmt"
	"log"
	"net/http"
	"strings"

	"github.com/dimfeld/httptreemux"
	"github.com/terranodo/tegola"
	"github.com/terranodo/tegola/atlas"
	"github.com/terranodo/tegola/mapbox/tilejson"
)

type HandleMapCapabilities struct {
	//	required
	mapName string
	//	the requests extension defaults to "json"
	extension string
}

//	returns details about a map according to the
//	tileJSON spec (https://github.com/mapbox/tilejson-spec/tree/master/2.1.0)
//
//	URI scheme: /capabilities/:map_name.json
//		map_name - map name in the config file
func (req HandleMapCapabilities) ServeHTTP(w http.ResponseWriter, r *http.Request) {

	params := httptreemux.ContextParams(r.Context())

	//	read the map_name value from the request
	mapName := params["map_name"]
	mapNameParts := strings.Split(mapName, ".")

	req.mapName = mapNameParts[0]
	//	check if we have a provided extension
	if len(mapNameParts) > 2 {
		req.extension = mapNameParts[len(mapNameParts)-1]
	} else {
		req.extension = "json"
	}

	//	lookup our Map
	m, err := atlas.GetMap(req.mapName)
	if err != nil {
		log.Printf("map (%v) not configured. check your config file", req.mapName)
		http.Error(w, "map ("+req.mapName+") not configured. check your config file", http.StatusBadRequest)
		return
	}

	tileJSON := tilejson.TileJSON{
		Attribution: &m.Attribution,
		Bounds:      m.Bounds,
		Center:      m.Center,
		Format:      "pbf",
		Name:        &m.Name,
		Scheme:      tilejson.SchemeXYZ,
		TileJSON:    tilejson.Version,
		Version:     "1.0.0",
		Grids:       make([]string, 0),
		Data:        make([]string, 0),
	}

	//	parse our query string
	var query = r.URL.Query()

	var debugQuery string
	//	if we have a debug param add it to our URLs
	if query.Get("debug") == "true" {
		debugQuery = "?debug=true"

		//	update our map to include the debug layers
		m = m.EnableDebugLayers()
	}

	for i := range m.Layers {
		//	skip disabled layers
		if m.Layers[i].Disabled {
			continue
		}

		//	check if the layer already exists in our slice. this can happen if the config
		//	is using the "name" param for a layer to override the providerLayerName
		var skip bool
		for j := range tileJSON.VectorLayers {
			if tileJSON.VectorLayers[j].ID == m.Layers[i].MVTName() {
				//	we need to use the min and max of all layers with this name
				if tileJSON.VectorLayers[j].MinZoom > m.Layers[i].MinZoom {
					tileJSON.VectorLayers[j].MinZoom = m.Layers[i].MinZoom
				}

				if tileJSON.VectorLayers[j].MaxZoom < m.Layers[i].MaxZoom {
					tileJSON.VectorLayers[j].MaxZoom = m.Layers[i].MaxZoom
				}

				skip = true
				break
			}
		}
		//	entry for layer already exists. move on
		if skip {
			continue
		}

		//	the first layer sets the initial min / max otherwise they default to 0/0
		if len(tileJSON.VectorLayers) == 0 {
			tileJSON.MinZoom = m.Layers[i].MinZoom
			tileJSON.MaxZoom = m.Layers[i].MaxZoom
		}

		//	check if we have a min zoom lower then our current min
		if tileJSON.MinZoom > m.Layers[i].MinZoom {
			tileJSON.MinZoom = m.Layers[i].MinZoom
		}

		//	check if we have a max zoom higher then our current max
		if tileJSON.MaxZoom < m.Layers[i].MaxZoom {
			tileJSON.MaxZoom = m.Layers[i].MaxZoom
		}

		//	build our vector layer details
		layer := tilejson.VectorLayer{
			Version: 2,
			Extent:  4096,
			ID:      m.Layers[i].MVTName(),
			Name:    m.Layers[i].MVTName(),
			MinZoom: m.Layers[i].MinZoom,
			MaxZoom: m.Layers[i].MaxZoom,
			Tiles: []string{
				fmt.Sprintf("%v://%v/maps/%v/%v/{z}/{x}/{y}.pbf%v", scheme(r), hostName(r), req.mapName, m.Layers[i].MVTName(), debugQuery),
			},
		}

		switch m.Layers[i].GeomType.(type) {
		case tegola.Point, tegola.MultiPoint:
			layer.GeometryType = tilejson.GeomTypePoint
		case tegola.LineString, tegola.MultiLine:
			layer.GeometryType = tilejson.GeomTypeLine
		case tegola.Polygon, tegola.MultiPolygon:
			layer.GeometryType = tilejson.GeomTypePolygon
		default:
			layer.GeometryType = tilejson.GeomTypeUnknown
		}

		//	add our layer to our tile layer response
		tileJSON.VectorLayers = append(tileJSON.VectorLayers, layer)
	}

	tileURL := fmt.Sprintf("%v://%v/maps/%v/{z}/{x}/{y}.pbf%v", scheme(r), hostName(r), req.mapName, debugQuery)

<<<<<<< HEAD
	//	build our URL scheme for the tile grid
	tileJSON.Tiles = append(tileJSON.Tiles, tileURL)

	//	mimetype for protocol buffers
	w.Header().Add("Content-Type", "application/json")
=======
		//	content type
		w.Header().Add("Content-Type", "application/json")

		//	cache control headers (no-cache)
		w.Header().Add("Cache-Control", "no-cache, no-store, must-revalidate")
		w.Header().Add("Pragma", "no-cache")
		w.Header().Add("Expires", "0")

		if err = json.NewEncoder(w).Encode(tileJSON); err != nil {
			log.Printf("error encoding tileJSON for map (%v)", req.mapName)
		}
>>>>>>> 22685cae

	if err = json.NewEncoder(w).Encode(tileJSON); err != nil {
		log.Printf("error encoding tileJSON for map (%v)", req.mapName)
	}
}<|MERGE_RESOLUTION|>--- conflicted
+++ resolved
@@ -149,25 +149,16 @@
 
 	tileURL := fmt.Sprintf("%v://%v/maps/%v/{z}/{x}/{y}.pbf%v", scheme(r), hostName(r), req.mapName, debugQuery)
 
-<<<<<<< HEAD
 	//	build our URL scheme for the tile grid
 	tileJSON.Tiles = append(tileJSON.Tiles, tileURL)
 
-	//	mimetype for protocol buffers
+	//	content type
 	w.Header().Add("Content-Type", "application/json")
-=======
-		//	content type
-		w.Header().Add("Content-Type", "application/json")
 
-		//	cache control headers (no-cache)
-		w.Header().Add("Cache-Control", "no-cache, no-store, must-revalidate")
-		w.Header().Add("Pragma", "no-cache")
-		w.Header().Add("Expires", "0")
-
-		if err = json.NewEncoder(w).Encode(tileJSON); err != nil {
-			log.Printf("error encoding tileJSON for map (%v)", req.mapName)
-		}
->>>>>>> 22685cae
+	//	cache control headers (no-cache)
+	w.Header().Add("Cache-Control", "no-cache, no-store, must-revalidate")
+	w.Header().Add("Pragma", "no-cache")
+	w.Header().Add("Expires", "0")
 
 	if err = json.NewEncoder(w).Encode(tileJSON); err != nil {
 		log.Printf("error encoding tileJSON for map (%v)", req.mapName)
