--- conflicted
+++ resolved
@@ -21,11 +21,7 @@
 go-bindata -pkg=bindata -o=bindata/bindata.go -ignore=.DS_Store static/...
 ```
 
-<<<<<<< HEAD
-bindata-assetfs also supports a debug mode which is described as "Do not embed the assets, but provide the embedding API. Contents will still be loaded from disk." This mode is ideal for development and can be configured using the following command:
-=======
 go-bindata also supports a debug mode which is descried as "Do not embed the assets, but provide the embedding API. Contents will still be loaded from disk." This mode is ideal for development and can be configured using the following command:
->>>>>>> e5140b0f
 
 ```
 go-bindata -debug -pkg=bindata -o=bindata/bindata.go -ignore=.DS_Store static/...
