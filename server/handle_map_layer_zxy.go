--- conflicted
+++ resolved
@@ -201,12 +201,10 @@
 		}
 
 		//	generate our vector tile
-<<<<<<< HEAD
+
 		start := time.Now()
-		vtile, err := mvtTile.VTile(tile.BoundingBox())
-=======
 		vtile, err := mvtTile.VTile(r.Context(), tile.BoundingBox())
->>>>>>> a1506b0b
+
 		if err != nil {
 			elapsed := time.Since(start)
 			if DisplayTiming {
