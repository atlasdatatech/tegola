--- conflicted
+++ resolved
@@ -8,8 +8,6 @@
 	"strconv"
 	"strings"
 	"sync"
-
-	"context"
 
 	"github.com/dimfeld/httptreemux"
 	"github.com/golang/protobuf/proto"
@@ -117,6 +115,23 @@
 			return
 		}
 
+		//	decorate our request context to make it cancelable
+		ctx, cancel := context.WithCancel(r.Context())
+
+		//	shallow copy of the request with the cancel context
+		rCtx := r.WithContext(ctx)
+
+		//	listen for the cancel event
+		notifyCancel := w.(http.CloseNotifier).CloseNotify()
+		go func() {
+			select {
+			case <-notifyCancel:
+				cancel()
+			case <-ctx.Done():
+				//	work complete
+			}
+		}()
+
 		//	new tile
 		tile := tegola.Tile{
 			Z: req.z,
@@ -149,7 +164,7 @@
 					defer wg.Done()
 
 					//	fetch layer from data provider
-					mvtLayer, err := l.Provider.MVTLayer(context.Background(), l.Name, tile, l.DefaultTags)
+					mvtLayer, err := l.Provider.MVTLayer(rCtx.Context(), l.Name, tile, l.DefaultTags)
 					if err != nil {
 						log.Printf("Error Getting MVTLayer: %v", err)
 						http.Error(w, fmt.Sprintf("Error Getting MVTLayer: %v", err.Error()), http.StatusBadRequest)
@@ -174,28 +189,8 @@
 			mvtTile.AddLayers(debugLayer)
 		}
 
-		//	log.Printf("context %+v", r.Context())
-		ctx, cancel := context.WithCancel(r.Context())
-
-		req := r.WithContext(ctx)
-
-		notifyCancel := w.(http.CloseNotifier).CloseNotify()
-		go func() {
-			select {
-			case <-notifyCancel:
-				cancel()
-			case <-ctx.Done():
-				//	work complete
-			}
-		}()
-
 		//	generate our vector tile
-<<<<<<< HEAD
-		//	vtile, err := mvtTile.VTile(tile.BoundingBox())
-		vtile, err := mvtTile.VTileWithContext(req.Context(), tile.BoundingBox())
-=======
-		vtile, err := mvtTile.VTile(context.Background(), tile.BoundingBox())
->>>>>>> 5a51b44c
+		vtile, err := mvtTile.VTile(rCtx.Context(), tile.BoundingBox())
 		if err != nil {
 			//	log.Printf("Error Getting VTile: %v", err)
 			http.Error(w, fmt.Sprintf("Error Getting VTile: %v", err.Error()), http.StatusBadRequest)
