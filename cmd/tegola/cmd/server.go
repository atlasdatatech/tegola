package cmd

import (
	"github.com/spf13/cobra"
	"github.com/terranodo/tegola/server"
)

var (
	serverPort      string
	defaultHTTPPort = ":8080"
)

var serverCmd = &cobra.Command{
	Use:   "serve",
	Short: "Use tegola as a tile server",
	Long:  `Use tegola as a vector tile server. Maps tiles will be served at /maps/:map_name/:z/:x/:y`,
	Run: func(cmd *cobra.Command, args []string) {
		initConfig()

		//	check config for server port setting
		//	if you set the port via the comand line it will override the port setting in the config
		if serverPort == defaultHTTPPort && conf.Webserver.Port != "" {
			serverPort = conf.Webserver.Port
		}

		//	set our server version
		server.Version = Version
		server.HostName = conf.Webserver.HostName

<<<<<<< HEAD
		//	set the CORSAllowedOrigin if a value is provided
		if conf.Webserver.CORSAllowedOrigin != "" {
			server.CORSAllowedOrigin = conf.Webserver.CORSAllowedOrigin
=======
		//	set tile buffer
		if conf.TileBuffer > 0 {
			server.TileBuffer = float64(conf.TileBuffer)
>>>>>>> 7de068db
		}

		//	start our webserver
		server.Start(serverPort)
	},
}<|MERGE_RESOLUTION|>--- conflicted
+++ resolved
@@ -27,15 +27,14 @@
 		server.Version = Version
 		server.HostName = conf.Webserver.HostName
 
-<<<<<<< HEAD
 		//	set the CORSAllowedOrigin if a value is provided
 		if conf.Webserver.CORSAllowedOrigin != "" {
 			server.CORSAllowedOrigin = conf.Webserver.CORSAllowedOrigin
-=======
+		}
+
 		//	set tile buffer
 		if conf.TileBuffer > 0 {
 			server.TileBuffer = float64(conf.TileBuffer)
->>>>>>> 7de068db
 		}
 
 		//	start our webserver
