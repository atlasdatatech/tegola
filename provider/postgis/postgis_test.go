package postgis_test

import (
	"os"
	"strconv"
	"testing"

	"context"

	"github.com/terranodo/tegola"
	"github.com/terranodo/tegola/geom/slippy"
	"github.com/terranodo/tegola/provider"
	"github.com/terranodo/tegola/provider/postgis"
)

func TestNewTileProvider(t *testing.T) {
	if os.Getenv("RUN_POSTGIS_TESTS") != "yes" {
		return
	}

	port, err := strconv.ParseInt(os.Getenv("PGPORT"), 10, 64)
	if err != nil {
		t.Fatalf("err parsing PGPORT: %v", err)
	}

	testcases := []struct {
		config map[string]interface{}
	}{
		{
			config: map[string]interface{}{
				postgis.ConfigKeyHost:     os.Getenv("PGHOST"),
				postgis.ConfigKeyPort:     port,
				postgis.ConfigKeyDB:       os.Getenv("PGDATABASE"),
				postgis.ConfigKeyUser:     os.Getenv("PGUSER"),
				postgis.ConfigKeyPassword: os.Getenv("PGPASSWORD"),
				postgis.ConfigKeyLayers: []map[string]interface{}{
					{
						postgis.ConfigKeyLayerName: "land",
						postgis.ConfigKeyTablename: "ne_10m_land_scale_rank",
					},
				},
			},
		},
	}

	for i, tc := range testcases {
		_, err := postgis.NewTileProvider(tc.config)
		if err != nil {
			t.Errorf("Failed test %v. Unable to create a new provider. err: %v", i, err)
			return
		}
	}
}

func TestTileFeatures(t *testing.T) {
	if os.Getenv("RUN_POSTGIS_TESTS") != "yes" {
		return
	}

	port, err := strconv.ParseInt(os.Getenv("PGPORT"), 10, 64)
	if err != nil {
		t.Fatalf("err parsing PGPORT: %v", err)
	}

	testcases := []struct {
		config               map[string]interface{}
		tile                 *slippy.Tile
		expectedFeatureCount int
	}{
		{
			config: map[string]interface{}{
				postgis.ConfigKeyHost:     os.Getenv("PGHOST"),
				postgis.ConfigKeyPort:     port,
				postgis.ConfigKeyDB:       os.Getenv("PGDATABASE"),
				postgis.ConfigKeyUser:     os.Getenv("PGUSER"),
				postgis.ConfigKeyPassword: os.Getenv("PGPASSWORD"),
				postgis.ConfigKeyLayers: []map[string]interface{}{
					{
						postgis.ConfigKeyLayerName: "land",
						postgis.ConfigKeyTablename: "ne_10m_land_scale_rank",
					},
				},
			},
			tile:                 slippy.NewTile(1, 1, 1, 64, tegola.WebMercator),
			expectedFeatureCount: 4032,
		},
		//	scalerank test
		{
			config: map[string]interface{}{
				postgis.ConfigKeyHost:     os.Getenv("PGHOST"),
				postgis.ConfigKeyPort:     port,
				postgis.ConfigKeyDB:       os.Getenv("PGDATABASE"),
				postgis.ConfigKeyUser:     os.Getenv("PGUSER"),
				postgis.ConfigKeyPassword: os.Getenv("PGPASSWORD"),
				postgis.ConfigKeyLayers: []map[string]interface{}{
					{
						postgis.ConfigKeyLayerName: "land",
						postgis.ConfigKeySQL:       "SELECT gid, ST_AsBinary(geom) AS geom FROM ne_10m_land_scale_rank WHERE scalerank=!ZOOM! AND geom && !BBOX!",
					},
				},
			},
			tile:                 slippy.NewTile(1, 1, 1, 64, tegola.WebMercator),
			expectedFeatureCount: 98,
		},
		//	decode numeric(x,x) types
		{
			config: map[string]interface{}{
				postgis.ConfigKeyHost:     os.Getenv("PGHOST"),
				postgis.ConfigKeyPort:     port,
				postgis.ConfigKeyDB:       os.Getenv("PGDATABASE"),
				postgis.ConfigKeyUser:     os.Getenv("PGUSER"),
				postgis.ConfigKeyPassword: os.Getenv("PGPASSWORD"),
				postgis.ConfigKeyLayers: []map[string]interface{}{
					{
						postgis.ConfigKeyLayerName:   "buildings",
						postgis.ConfigKeyGeomIDField: "osm_id",
						postgis.ConfigKeyGeomField:   "geometry",
						postgis.ConfigKeySQL:         "SELECT ST_AsBinary(geometry) AS geometry, osm_id, name, nullif(as_numeric(height),-1) AS height, type FROM osm_buildings_test WHERE geometry && !BBOX!",
					},
				},
			},
			tile:                 slippy.NewTile(16, 11241, 26168, 64, tegola.WebMercator),
			expectedFeatureCount: 101,
		},
	}

	for i, tc := range testcases {
		p, err := postgis.NewTileProvider(tc.config)
		if err != nil {
			t.Errorf("[%v] unexpected error; unable to create a new provider, Expected: nil Got %v", i, err)
			continue
		}

		//	iterate our configured layers
		for _, tcLayer := range tc.config[postgis.ConfigKeyLayers].([]map[string]interface{}) {
			layerName := tcLayer[postgis.ConfigKeyLayerName].(string)

<<<<<<< HEAD
			l, err := p.MVTLayer(context.Background(), layerName, &tc.tile, map[string]interface{}{})
=======
			var featureCount int
			err := p.TileFeatures(context.Background(), layerName, tc.tile, func(f *provider.Feature) error {
				featureCount++

				return nil
			})
>>>>>>> a32eac9d
			if err != nil {
				t.Errorf("[%v] unexpected error; failed to create mvt layer, Expected nil Got %v", i, err)
				continue
			}

			if featureCount != tc.expectedFeatureCount {
				t.Errorf("[%v] feature count, Expected %v Got %v", i, tc.expectedFeatureCount, featureCount)
			}
		}
	}
}<|MERGE_RESOLUTION|>--- conflicted
+++ resolved
@@ -135,16 +135,12 @@
 		for _, tcLayer := range tc.config[postgis.ConfigKeyLayers].([]map[string]interface{}) {
 			layerName := tcLayer[postgis.ConfigKeyLayerName].(string)
 
-<<<<<<< HEAD
-			l, err := p.MVTLayer(context.Background(), layerName, &tc.tile, map[string]interface{}{})
-=======
 			var featureCount int
 			err := p.TileFeatures(context.Background(), layerName, tc.tile, func(f *provider.Feature) error {
 				featureCount++
 
 				return nil
 			})
->>>>>>> a32eac9d
 			if err != nil {
 				t.Errorf("[%v] unexpected error; failed to create mvt layer, Expected nil Got %v", i, err)
 				continue
